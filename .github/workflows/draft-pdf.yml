--- conflicted
+++ resolved
@@ -2,14 +2,9 @@
 name: Draft PDF
 on:
   push:
-<<<<<<< HEAD
-    branch:
-      - main
-=======
     paths:
-      - paper/paper.md
+      - paper/**
       - .github/workflows/draft-pdf.yml
->>>>>>> f5ad00f4
 
 jobs:
   paper:
